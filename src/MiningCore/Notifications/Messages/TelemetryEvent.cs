<<<<<<< HEAD
﻿using System;
=======
using System;
>>>>>>> e9b8634c
using System.Collections.Generic;
using System.Text;

namespace MiningCore.Notifications.Messages
{
    public enum TelemetryCategory
    {
        Share = 1, // Share processed
        BtStream, // Blocktemplate over BTStream
        RpcRequest // JsonRPC Request to Daemon
    }

    public class TelemetryEvent
    {
        public TelemetryEvent(string server, string poolId, TelemetryCategory category, TimeSpan elapsed, bool? success = null, string error = null)
        {
            Server = server;
            PoolId = poolId;
            Category = category;
            Elapsed = elapsed;
            Success = success;
            Error = error;
        }

        public TelemetryEvent(string server, string poolId, TelemetryCategory category, string info, TimeSpan elapsed, bool? success = null, string error = null) :
            this(server, poolId, category, elapsed, success, error)
        {
            Info = info;
        }

        public string Server { get; set; }
        public string PoolId { get; set; }
        public TelemetryCategory Category { get; set; }
        public string Info { get; }
        public TimeSpan Elapsed { get; set; }
        public bool? Success { get; set; }
        public string Error { get; }
    }
<<<<<<< HEAD
}
=======
}
>>>>>>> e9b8634c
<|MERGE_RESOLUTION|>--- conflicted
+++ resolved
@@ -1,8 +1,4 @@
-<<<<<<< HEAD
-﻿using System;
-=======
 using System;
->>>>>>> e9b8634c
 using System.Collections.Generic;
 using System.Text;
 
@@ -41,8 +37,4 @@
         public bool? Success { get; set; }
         public string Error { get; }
     }
-<<<<<<< HEAD
-}
-=======
-}
->>>>>>> e9b8634c
+}