<<<<<<< HEAD
﻿using System;
=======
using System;
>>>>>>> e9b8634c
using System.Net;

namespace MiningCore.DaemonInterface
{
    public class DaemonClientException : Exception
    {
        public DaemonClientException(string msg) : base(msg)
        {
        }

        public DaemonClientException(HttpStatusCode code, string msg) : base(msg)
        {
            Code = code;
        }

        public HttpStatusCode Code { get; set; }
    }
<<<<<<< HEAD
}
=======
}
>>>>>>> e9b8634c
<|MERGE_RESOLUTION|>--- conflicted
+++ resolved
@@ -1,8 +1,4 @@
-<<<<<<< HEAD
-﻿using System;
-=======
 using System;
->>>>>>> e9b8634c
 using System.Net;
 
 namespace MiningCore.DaemonInterface
@@ -20,8 +16,4 @@
 
         public HttpStatusCode Code { get; set; }
     }
-<<<<<<< HEAD
-}
-=======
-}
->>>>>>> e9b8634c
+}