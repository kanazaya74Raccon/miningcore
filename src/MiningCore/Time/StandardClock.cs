--- conflicted
+++ resolved
@@ -1,8 +1,4 @@
-<<<<<<< HEAD
-﻿using System;
-=======
 using System;
->>>>>>> e9b8634c
 using System.Collections.Generic;
 using System.Text;
 
@@ -12,8 +8,4 @@
     {
         public DateTime Now => DateTime.UtcNow;
     }
-<<<<<<< HEAD
-}
-=======
-}
->>>>>>> e9b8634c
+}