<<<<<<< HEAD
﻿using System;
=======
using System;
>>>>>>> e9b8634c
using System.Threading.Tasks;
using MiningCore.Blockchain.Ethereum;
using MiningCore.Contracts;
using MiningCore.Extensions;
using MiningCore.Native;
using NLog;

namespace MiningCore.Crypto.Hashing.Ethash
{
    public class Cache : IDisposable
    {
        public Cache(ulong epoch)
        {
            Epoch = epoch;
            LastUsed = DateTime.Now;
        }

        private IntPtr handle = IntPtr.Zero;
        private bool isGenerated = false;
        private readonly object genLock = new object();

        public ulong Epoch { get; }
        public DateTime LastUsed { get; set; }

        public void Dispose()
        {
            if (handle != IntPtr.Zero)
            {
                LibMultihash.ethash_light_delete(handle);
                handle = IntPtr.Zero;
            }
        }

        public async Task GenerateAsync(ILogger logger)
        {
            await Task.Run(() =>
            {
<<<<<<< HEAD
                lock (genLock)
=======
                lock(genLock)
>>>>>>> e9b8634c
                {
                    if (!isGenerated)
                    {
                        var started = DateTime.Now;
                        logger.Debug(() => $"Generating cache for epoch {Epoch}");

                        var block = Epoch * EthereumConstants.EpochLength;
                        handle = LibMultihash.ethash_light_new(block);

                        logger.Debug(() => $"Done generating cache for epoch {Epoch} after {DateTime.Now - started}");
                        isGenerated = true;
                    }
                }
            });
        }

        public unsafe bool Compute(ILogger logger, byte[] hash, ulong nonce, out byte[] mixDigest, out byte[] result)
        {
            Contract.RequiresNonNull(hash, nameof(hash));

            logger.LogInvoke();

            mixDigest = null;
            result = null;

            var value = new LibMultihash.ethash_return_value();

<<<<<<< HEAD
            fixed (byte* input = hash)
=======
            fixed(byte* input = hash)
>>>>>>> e9b8634c
            {
                LibMultihash.ethash_light_compute(handle, input, nonce, ref value);
            }

            if (value.success)
            {
                mixDigest = value.mix_hash.value;
                result = value.result.value;
            }

            return value.success;
        }
    }
<<<<<<< HEAD
}
=======
}
>>>>>>> e9b8634c
<|MERGE_RESOLUTION|>--- conflicted
+++ resolved
@@ -1,8 +1,4 @@
-<<<<<<< HEAD
-﻿using System;
-=======
 using System;
->>>>>>> e9b8634c
 using System.Threading.Tasks;
 using MiningCore.Blockchain.Ethereum;
 using MiningCore.Contracts;
@@ -40,11 +36,7 @@
         {
             await Task.Run(() =>
             {
-<<<<<<< HEAD
-                lock (genLock)
-=======
                 lock(genLock)
->>>>>>> e9b8634c
                 {
                     if (!isGenerated)
                     {
@@ -72,11 +64,7 @@
 
             var value = new LibMultihash.ethash_return_value();
 
-<<<<<<< HEAD
-            fixed (byte* input = hash)
-=======
             fixed(byte* input = hash)
->>>>>>> e9b8634c
             {
                 LibMultihash.ethash_light_compute(handle, input, nonce, ref value);
             }
@@ -90,8 +78,4 @@
             return value.success;
         }
     }
-<<<<<<< HEAD
-}
-=======
-}
->>>>>>> e9b8634c
+}