<<<<<<< HEAD
﻿using System;
=======
using System;
>>>>>>> e9b8634c
using System.Globalization;
using MiningCore.Extensions;
using Newtonsoft.Json;

namespace MiningCore.Serialization
{
    public class HexToByteArrayJsonConverter : JsonConverter
    {
        public override bool CanConvert(Type objectType)
        {
            return typeof(byte[]) == objectType;
        }

        public override void WriteJson(JsonWriter writer, object value, JsonSerializer serializer)
        {
            writer.WriteValue($"0x{value:x}");
        }

        public override object ReadJson(JsonReader reader, Type objectType, object existingValue, JsonSerializer serializer)
        {
            var str = (string) reader.Value;
            if (str.StartsWith("0x"))
                str = str.Substring(2);

            if (string.IsNullOrEmpty(str))
                return null;

            return str.HexToByteArray();
        }
    }
<<<<<<< HEAD
}
=======
}
>>>>>>> e9b8634c
<|MERGE_RESOLUTION|>--- conflicted
+++ resolved
@@ -1,8 +1,4 @@
-<<<<<<< HEAD
-﻿using System;
-=======
 using System;
->>>>>>> e9b8634c
 using System.Globalization;
 using MiningCore.Extensions;
 using Newtonsoft.Json;
@@ -33,8 +29,4 @@
             return str.HexToByteArray();
         }
     }
-<<<<<<< HEAD
-}
-=======
-}
->>>>>>> e9b8634c
+}