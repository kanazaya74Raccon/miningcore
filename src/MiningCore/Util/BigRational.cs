<<<<<<< HEAD
﻿/*
Copyright 2017 Coin Foundry (coinfoundry.org)
Authors: Oliver Weichhold (oliver@weichhold.com)

Permission is hereby granted, free of charge, to any person obtaining a copy of this software and
associated documentation files (the "Software"), to deal in the Software without restriction,
including without limitation the rights to use, copy, modify, merge, publish, distribute, sublicense,
and/or sell copies of the Software, and to permit persons to whom the Software is furnished to do so,
subject to the following conditions:

The above copyright notice and this permission notice shall be included in all copies or substantial
portions of the Software.

THE SOFTWARE IS PROVIDED "AS IS", WITHOUT WARRANTY OF ANY KIND, EXPRESS OR IMPLIED, INCLUDING BUT NOT
LIMITED TO THE WARRANTIES OF MERCHANTABILITY, FITNESS FOR A PARTICULAR PURPOSE AND NONINFRINGEMENT.
IN NO EVENT SHALL THE AUTHORS OR COPYRIGHT HOLDERS BE LIABLE FOR ANY CLAIM, DAMAGES OR OTHER LIABILITY,
WHETHER IN AN ACTION OF CONTRACT, TORT OR OTHERWISE, ARISING FROM, OUT OF OR IN CONNECTION WITH THE
SOFTWARE OR THE USE OR OTHER DEALINGS IN THE SOFTWARE.
=======
/*
Copyright 2017 Coin Foundry (coinfoundry.org)
Authors: Oliver Weichhold (oliver@weichhold.com)

Permission is hereby granted, free of charge, to any person obtaining a copy of this software and
associated documentation files (the "Software"), to deal in the Software without restriction,
including without limitation the rights to use, copy, modify, merge, publish, distribute, sublicense,
and/or sell copies of the Software, and to permit persons to whom the Software is furnished to do so,
subject to the following conditions:

The above copyright notice and this permission notice shall be included in all copies or substantial
portions of the Software.

THE SOFTWARE IS PROVIDED "AS IS", WITHOUT WARRANTY OF ANY KIND, EXPRESS OR IMPLIED, INCLUDING BUT NOT
LIMITED TO THE WARRANTIES OF MERCHANTABILITY, FITNESS FOR A PARTICULAR PURPOSE AND NONINFRINGEMENT.
IN NO EVENT SHALL THE AUTHORS OR COPYRIGHT HOLDERS BE LIABLE FOR ANY CLAIM, DAMAGES OR OTHER LIABILITY,
WHETHER IN AN ACTION OF CONTRACT, TORT OR OTHERWISE, ARISING FROM, OUT OF OR IN CONNECTION WITH THE
SOFTWARE OR THE USE OR OTHER DEALINGS IN THE SOFTWARE.
>>>>>>> e9b8634c
*/

using System;
using System.Globalization;
using System.Numerics;
using System.Runtime.InteropServices;
using System.Runtime.Serialization;
using System.Security.Permissions;
using System.Text;

#pragma warning disable 3021 // disable CLSCompliant attribute warnings - http://msdn.microsoft.com/en-us/library/1x9049cy(v=vs.90).aspx

namespace MiningCore.Util
{
<<<<<<< HEAD
    /* Most mono versions doesn't include a proper BigInteger implementation, so we just include one that's complete from the latest mono repository
     * and basically have to include BigRational.cs code so it can use our included implementation of BigInteger.cs for mono
     * https://bcl.codeplex.com/SourceControl/latest#Libraries/BigRational/BigRationalLibrary/BigRational.cs
     */
    //   Copyright (c) Microsoft Corporation.  All rights reserved.
    /*============================================================
    ** Class: BigRational
    **
    ** Purpose:
    ** --------
    ** This class is used to represent an arbitrary precision
    ** BigRational number
    **
    ** A rational number (commonly called a fraction) is a ratio
    ** between two integers.  For example (3/6) = (2/4) = (1/2)
    **
    ** Arithmetic
    ** ----------
    ** a/b = c/d, iff ad = bc
    ** a/b + c/d  == (ad + bc)/bd
    ** a/b - c/d  == (ad - bc)/bd
    ** a/b % c/d  == (ad % bc)/bd
    ** a/b * c/d  == (ac)/(bd)
    ** a/b / c/d  == (ad)/(bc)
    ** -(a/b)     == (-a)/b
    ** (a/b)^(-1) == b/a, if a != 0
    **
    ** Reduction Algorithm
    ** ------------------------
    ** Euclid's algorithm is used to simplify the fraction.
    ** Calculating the greatest common divisor of two n-digit
    ** numbers can be found in
    **
    ** O(n(log n)^5 (log log n)) steps as n -> +infinity
=======
    /* Most mono versions doesn't include a proper BigInteger implementation, so we just include one that's complete from the latest mono repository
     * and basically have to include BigRational.cs code so it can use our included implementation of BigInteger.cs for mono
     * https://bcl.codeplex.com/SourceControl/latest#Libraries/BigRational/BigRationalLibrary/BigRational.cs
     */
    //   Copyright (c) Microsoft Corporation.  All rights reserved.
    /*============================================================
    ** Class: BigRational
    **
    ** Purpose:
    ** --------
    ** This class is used to represent an arbitrary precision
    ** BigRational number
    **
    ** A rational number (commonly called a fraction) is a ratio
    ** between two integers.  For example (3/6) = (2/4) = (1/2)
    **
    ** Arithmetic
    ** ----------
    ** a/b = c/d, iff ad = bc
    ** a/b + c/d  == (ad + bc)/bd
    ** a/b - c/d  == (ad - bc)/bd
    ** a/b % c/d  == (ad % bc)/bd
    ** a/b * c/d  == (ac)/(bd)
    ** a/b / c/d  == (ad)/(bc)
    ** -(a/b)     == (-a)/b
    ** (a/b)^(-1) == b/a, if a != 0
    **
    ** Reduction Algorithm
    ** ------------------------
    ** Euclid's algorithm is used to simplify the fraction.
    ** Calculating the greatest common divisor of two n-digit
    ** numbers can be found in
    **
    ** O(n(log n)^5 (log log n)) steps as n -> +infinity
>>>>>>> e9b8634c
    ============================================================*/

    [Serializable]
    [ComVisible(false)]
    public struct BigRational : IComparable, IComparable<BigRational>, IDeserializationCallback,
        IEquatable<BigRational>,
        ISerializable
    {
        // ---- SECTION:  members supporting exposed properties -------------*
        private BigInteger m_numerator;

        // ---- SECTION:  members for internal support ---------*

        #region Members for Internal Support

        [StructLayout(LayoutKind.Explicit)]
        internal struct DoubleUlong
        {
<<<<<<< HEAD
            [FieldOffset(0)]
            public double dbl;

            [FieldOffset(0)]
            public ulong uu;
=======
            [FieldOffset(0)] public double dbl;

            [FieldOffset(0)] public ulong uu;
>>>>>>> e9b8634c
        }

        private const int DoubleMaxScale = 308;
        private static readonly BigInteger s_bnDoublePrecision = BigInteger.Pow(10, DoubleMaxScale);
        private static readonly BigInteger s_bnDoubleMaxValue = (BigInteger) double.MaxValue;
        private static readonly BigInteger s_bnDoubleMinValue = (BigInteger) double.MinValue;

        [StructLayout(LayoutKind.Explicit)]
        internal struct DecimalUInt32
        {
<<<<<<< HEAD
            [FieldOffset(0)]
            public decimal dec;

            [FieldOffset(0)]
            public int flags;
=======
            [FieldOffset(0)] public decimal dec;

            [FieldOffset(0)] public int flags;
>>>>>>> e9b8634c
        }

        private const int DecimalScaleMask = 0x00FF0000;
        private const int DecimalSignMask = unchecked((int) 0x80000000);
        private const int DecimalMaxScale = 28;
        private static readonly BigInteger s_bnDecimalPrecision = BigInteger.Pow(10, DecimalMaxScale);
        private static readonly BigInteger s_bnDecimalMaxValue = (BigInteger) decimal.MaxValue;
        private static readonly BigInteger s_bnDecimalMinValue = (BigInteger) decimal.MinValue;

        private const string c_solidus = @"/";

        #endregion Members for Internal Support

        // ---- SECTION: public properties --------------*

        #region Public Properties

        public static BigRational Zero { get; } = new BigRational(BigInteger.Zero);

        public static BigRational One { get; } = new BigRational(BigInteger.One);

        public static BigRational MinusOne { get; } = new BigRational(BigInteger.MinusOne);

        public int Sign => m_numerator.Sign;

        public BigInteger Numerator => m_numerator;

        public BigInteger Denominator { get; private set; }

        #endregion Public Properties

        // ---- SECTION: public instance methods --------------*

        #region Public Instance Methods

        // GetWholePart() and GetFractionPart()
        //
        // BigRational == Whole, Fraction
        //  0/2        ==     0,  0/2
        //  1/2        ==     0,  1/2
        // -1/2        ==     0, -1/2
        //  1/1        ==     1,  0/1
        // -1/1        ==    -1,  0/1
        // -3/2        ==    -1, -1/2
        //  3/2        ==     1,  1/2
        public BigInteger GetWholePart()
        {
            return BigInteger.Divide(m_numerator, Denominator);
        }

        public BigRational GetFractionPart()
        {
            return new BigRational(BigInteger.Remainder(m_numerator, Denominator), Denominator);
        }

        public override bool Equals(object obj)
        {
            if (obj == null)
                return false;

            if (!(obj is BigRational))
                return false;
            return Equals((BigRational) obj);
        }

        public override int GetHashCode()
        {
            return (m_numerator / Denominator).GetHashCode();
        }

        // IComparable
        int IComparable.CompareTo(object obj)
        {
            if (obj == null)
                return 1;
            if (!(obj is BigRational))
                throw new ArgumentException("Argument must be of type BigRational", "obj");
            return Compare(this, (BigRational) obj);
        }

        // IComparable<BigRational>
        public int CompareTo(BigRational other)
        {
            return Compare(this, other);
        }

        // Object.ToString
        public override string ToString()
        {
            var ret = new StringBuilder();
            ret.Append(m_numerator.ToString("R", CultureInfo.InvariantCulture));
            ret.Append(c_solidus);
            ret.Append(Denominator.ToString("R", CultureInfo.InvariantCulture));
            return ret.ToString();
        }

        // IEquatable<BigRational>
        // a/b = c/d, iff ad = bc
        public bool Equals(BigRational other)
        {
            if (Denominator == other.Denominator)
                return m_numerator == other.m_numerator;
            return m_numerator * other.Denominator == Denominator * other.m_numerator;
        }

        #endregion Public Instance Methods

        // -------- SECTION: constructors -----------------*

        #region Constructors

        public BigRational(BigInteger numerator)
        {
            m_numerator = numerator;
            Denominator = BigInteger.One;
        }

        // BigRational(Double)
        public BigRational(double value)
        {
            if (double.IsNaN(value))
                throw new ArgumentException("Argument is not a number", nameof(value));
            if (double.IsInfinity(value))
                throw new ArgumentException("Argument is infinity", nameof(value));

            SplitDoubleIntoParts(value, out var sign, out var exponent, out var significand, out _);

            if (significand == 0)
            {
                this = Zero;
                return;
            }

            m_numerator = significand;
            Denominator = 1 << 52;

            if (exponent > 0)
                m_numerator = BigInteger.Pow(m_numerator, exponent);
            else if (exponent < 0)
                Denominator = BigInteger.Pow(Denominator, -exponent);
            if (sign < 0)
                m_numerator = BigInteger.Negate(m_numerator);
            Simplify();
        }

        // BigRational(Decimal) -
        //
        // The Decimal type represents floating point numbers exactly, with no rounding error.
        // Values such as "0.1" in Decimal are actually representable, and convert cleanly
        // to BigRational as "11/10"
        public BigRational(decimal value)
        {
            var bits = decimal.GetBits(value);
            if (bits == null || bits.Length != 4 || (bits[3] & ~(DecimalSignMask | DecimalScaleMask)) != 0 ||
                (bits[3] & DecimalScaleMask) > 28 << 16)
                throw new ArgumentException("invalid Decimal", nameof(value));

            if (value == decimal.Zero)
            {
                this = Zero;
                return;
            }

            // build up the numerator
            var ul = ((ulong) (uint) bits[2] << 32) | (uint) bits[1]; // (hi    << 32) | (mid)
            m_numerator = (new BigInteger(ul) << 32) | (uint) bits[0]; // (hiMid << 32) | (low)

            var isNegative = (bits[3] & DecimalSignMask) != 0;
            if (isNegative)
                m_numerator = BigInteger.Negate(m_numerator);

            // build up the denominator
            var scale = (bits[3] & DecimalScaleMask) >> 16; // 0-28, power of 10 to divide numerator by
            Denominator = BigInteger.Pow(10, scale);

            Simplify();
        }

        public BigRational(BigInteger numerator, BigInteger denominator)
        {
            if (denominator.Sign == 0)
                throw new DivideByZeroException();
            if (numerator.Sign == 0)
            {
                // 0/m -> 0/1
                m_numerator = BigInteger.Zero;
                Denominator = BigInteger.One;
            }
            else if (denominator.Sign < 0)
            {
                m_numerator = BigInteger.Negate(numerator);
                Denominator = BigInteger.Negate(denominator);
            }
            else
            {
                m_numerator = numerator;
                Denominator = denominator;
            }

            Simplify();
        }

        public BigRational(BigInteger whole, BigInteger numerator, BigInteger denominator)
        {
            if (denominator.Sign == 0)
                throw new DivideByZeroException();
            if (numerator.Sign == 0 && whole.Sign == 0)
            {
                m_numerator = BigInteger.Zero;
                Denominator = BigInteger.One;
            }
            else if (denominator.Sign < 0)
            {
                Denominator = BigInteger.Negate(denominator);
                m_numerator = BigInteger.Negate(whole) * Denominator + BigInteger.Negate(numerator);
            }
            else
            {
                Denominator = denominator;
                m_numerator = whole * denominator + numerator;
            }

            Simplify();
        }

        #endregion Constructors

        // -------- SECTION: public static methods -----------------*

        #region Public Static Methods

        public static BigRational Abs(BigRational r)
        {
            return r.m_numerator.Sign < 0 ? new BigRational(BigInteger.Abs(r.m_numerator), r.Denominator) : r;
        }

        public static BigRational Negate(BigRational r)
        {
            return new BigRational(BigInteger.Negate(r.m_numerator), r.Denominator);
        }

        public static BigRational Invert(BigRational r)
        {
            return new BigRational(r.Denominator, r.m_numerator);
        }

        public static BigRational Add(BigRational x, BigRational y)
        {
            return x + y;
        }

        public static BigRational Subtract(BigRational x, BigRational y)
        {
            return x - y;
        }

        public static BigRational Multiply(BigRational x, BigRational y)
        {
            return x * y;
        }

        public static BigRational Divide(BigRational dividend, BigRational divisor)
        {
            return dividend / divisor;
        }

        public static BigRational Remainder(BigRational dividend, BigRational divisor)
        {
            return dividend % divisor;
        }

        public static BigRational DivRem(BigRational dividend, BigRational divisor, out BigRational remainder)
        {
            // a/b / c/d  == (ad)/(bc)
            // a/b % c/d  == (ad % bc)/bd

            // (ad) and (bc) need to be calculated for both the division and the remainder operations.
            var ad = dividend.m_numerator * divisor.Denominator;
            var bc = dividend.Denominator * divisor.m_numerator;
            var bd = dividend.Denominator * divisor.Denominator;

            remainder = new BigRational(ad % bc, bd);
            return new BigRational(ad, bc);
        }

        public static BigRational Pow(BigRational baseValue, BigInteger exponent)
        {
            if (exponent.Sign == 0)
                return One;
            if (exponent.Sign < 0)
            {
                if (baseValue == Zero)
                    throw new ArgumentException("cannot raise zero to a negative power", nameof(baseValue));
                // n^(-e) -> (1/n)^e
                baseValue = Invert(baseValue);
                exponent = BigInteger.Negate(exponent);
            }

            var result = baseValue;
<<<<<<< HEAD
            while (exponent > BigInteger.One)
=======
            while(exponent > BigInteger.One)
>>>>>>> e9b8634c
            {
                result = result * baseValue;
                exponent--;
            }

            return result;
        }

        // Least Common Denominator (LCD)
        //
        // The LCD is the least common multiple of the two denominators.  For instance, the LCD of
        // {1/2, 1/4} is 4 because the least common multiple of 2 and 4 is 4.  Likewise, the LCD
        // of {1/2, 1/3} is 6.
        //
        // To find the LCD:
        //
        // 1) Find the Greatest Common Divisor (GCD) of the denominators
        // 2) Multiply the denominators together
        // 3) Divide the product of the denominators by the GCD
        public static BigInteger LeastCommonDenominator(BigRational x, BigRational y)
        {
            // LCD( a/b, c/d ) == (bd) / gcd(b,d)
            return x.Denominator * y.Denominator / BigInteger.GreatestCommonDivisor(x.Denominator, y.Denominator);
        }

        public static int Compare(BigRational r1, BigRational r2)
        {
            //     a/b = c/d, iff ad = bc
            return BigInteger.Compare(r1.m_numerator * r2.Denominator, r2.m_numerator * r1.Denominator);
        }

        #endregion Public Static Methods

        #region Operator Overloads

        public static bool operator ==(BigRational x, BigRational y)
        {
            return Compare(x, y) == 0;
        }

        public static bool operator !=(BigRational x, BigRational y)
        {
            return Compare(x, y) != 0;
        }

        public static bool operator <(BigRational x, BigRational y)
        {
            return Compare(x, y) < 0;
        }

        public static bool operator <=(BigRational x, BigRational y)
        {
            return Compare(x, y) <= 0;
        }

        public static bool operator >(BigRational x, BigRational y)
        {
            return Compare(x, y) > 0;
        }

        public static bool operator >=(BigRational x, BigRational y)
        {
            return Compare(x, y) >= 0;
        }

        public static BigRational operator +(BigRational r)
        {
            return r;
        }

        public static BigRational operator -(BigRational r)
        {
            return new BigRational(-r.m_numerator, r.Denominator);
        }

        public static BigRational operator ++(BigRational r)
        {
            return r + One;
        }

        public static BigRational operator --(BigRational r)
        {
            return r - One;
        }

        public static BigRational operator +(BigRational r1, BigRational r2)
        {
            // a/b + c/d  == (ad + bc)/bd
            return new BigRational(r1.m_numerator * r2.Denominator + r1.Denominator * r2.m_numerator,
                r1.Denominator * r2.Denominator);
        }

        public static BigRational operator -(BigRational r1, BigRational r2)
        {
            // a/b - c/d  == (ad - bc)/bd
            return new BigRational(r1.m_numerator * r2.Denominator - r1.Denominator * r2.m_numerator,
                r1.Denominator * r2.Denominator);
        }

        public static BigRational operator *(BigRational r1, BigRational r2)
        {
            // a/b * c/d  == (ac)/(bd)
            return new BigRational(r1.m_numerator * r2.m_numerator, r1.Denominator * r2.Denominator);
        }

        public static BigRational operator /(BigRational r1, BigRational r2)
        {
            // a/b / c/d  == (ad)/(bc)
            return new BigRational(r1.m_numerator * r2.Denominator, r1.Denominator * r2.m_numerator);
        }

        public static BigRational operator %(BigRational r1, BigRational r2)
        {
            // a/b % c/d  == (ad % bc)/bd
            return new BigRational(r1.m_numerator * r2.Denominator % (r1.Denominator * r2.m_numerator),
                r1.Denominator * r2.Denominator);
        }

        #endregion Operator Overloads

        // ----- SECTION: explicit conversions from BigRational to numeric base types  ----------------*

        #region explicit conversions from BigRational

        [CLSCompliant(false)]
        public static explicit operator sbyte(BigRational value)
        {
            return (sbyte) BigInteger.Divide(value.m_numerator, value.Denominator);
        }

        [CLSCompliant(false)]
        public static explicit operator ushort(BigRational value)
        {
            return (ushort) BigInteger.Divide(value.m_numerator, value.Denominator);
        }

        [CLSCompliant(false)]
        public static explicit operator uint(BigRational value)
        {
            return (uint) BigInteger.Divide(value.m_numerator, value.Denominator);
        }

        [CLSCompliant(false)]
        public static explicit operator ulong(BigRational value)
        {
            return (ulong) BigInteger.Divide(value.m_numerator, value.Denominator);
        }

        public static explicit operator byte(BigRational value)
        {
            return (byte) BigInteger.Divide(value.m_numerator, value.Denominator);
        }

        public static explicit operator short(BigRational value)
        {
            return (short) BigInteger.Divide(value.m_numerator, value.Denominator);
        }

        public static explicit operator int(BigRational value)
        {
            return (int) BigInteger.Divide(value.m_numerator, value.Denominator);
        }

        public static explicit operator long(BigRational value)
        {
            return (long) BigInteger.Divide(value.m_numerator, value.Denominator);
        }

        public static explicit operator BigInteger(BigRational value)
        {
            return BigInteger.Divide(value.m_numerator, value.Denominator);
        }

        public static explicit operator float(BigRational value)
        {
            // The Single value type represents a single-precision 32-bit number with
            // values ranging from negative 3.402823e38 to positive 3.402823e38
            // values that do not fit into this range are returned as Infinity
            return (float) (double) value;
        }

        public static explicit operator double(BigRational value)
        {
            // The Double value type represents a double-precision 64-bit number with
            // values ranging from -1.79769313486232e308 to +1.79769313486232e308
            // values that do not fit into this range are returned as +/-Infinity
            if (SafeCastToDouble(value.m_numerator) && SafeCastToDouble(value.Denominator))
                return (double) value.m_numerator / (double) value.Denominator;

            // scale the numerator to preseve the fraction part through the integer division
            var denormalized = value.m_numerator * s_bnDoublePrecision / value.Denominator;
            if (denormalized.IsZero)
                return value.Sign < 0
                    ? BitConverter.Int64BitsToDouble(unchecked((long) 0x8000000000000000))
                    : 0d; // underflow to -+0

            double result = 0;
            var isDouble = false;
            var scale = DoubleMaxScale;

<<<<<<< HEAD
            while (scale > 0)
=======
            while(scale > 0)
>>>>>>> e9b8634c
            {
                if (!isDouble)
                    if (SafeCastToDouble(denormalized))
                    {
                        result = (double) denormalized;
                        isDouble = true;
                    }
                    else
                    {
                        denormalized = denormalized / 10;
                    }

                result = result / 10;
                scale--;
            }

            if (!isDouble)
                return value.Sign < 0 ? double.NegativeInfinity : double.PositiveInfinity;
            return result;
        }

        public static explicit operator decimal(BigRational value)
        {
            // The Decimal value type represents decimal numbers ranging
            // from +79,228,162,514,264,337,593,543,950,335 to -79,228,162,514,264,337,593,543,950,335
            // the binary representation of a Decimal value is of the form, ((-2^96 to 2^96) / 10^(0 to 28))
            if (SafeCastToDecimal(value.m_numerator) && SafeCastToDecimal(value.Denominator))
                return (decimal) value.m_numerator / (decimal) value.Denominator;

            // scale the numerator to preseve the fraction part through the integer division
            var denormalized = value.m_numerator * s_bnDecimalPrecision / value.Denominator;
            if (denormalized.IsZero)
                return decimal.Zero; // underflow - fraction is too small to fit in a decimal
<<<<<<< HEAD
            for (var scale = DecimalMaxScale; scale >= 0; scale--)
=======
            for(var scale = DecimalMaxScale; scale >= 0; scale--)
>>>>>>> e9b8634c
                if (!SafeCastToDecimal(denormalized))
                {
                    denormalized = denormalized / 10;
                }
                else
                {
                    var dec = new DecimalUInt32();
                    dec.dec = (decimal) denormalized;
                    dec.flags = (dec.flags & ~DecimalScaleMask) | (scale << 16);
                    return dec.dec;
                }

            throw new OverflowException("Value was either too large or too small for a Decimal.");
        }

        #endregion explicit conversions from BigRational

        // ----- SECTION: implicit conversions from numeric base types to BigRational  ----------------*

        #region implicit conversions to BigRational

        [CLSCompliant(false)]
        public static implicit operator BigRational(sbyte value)
        {
            return new BigRational((BigInteger) value);
        }

        [CLSCompliant(false)]
        public static implicit operator BigRational(ushort value)
        {
            return new BigRational((BigInteger) value);
        }

        [CLSCompliant(false)]
        public static implicit operator BigRational(uint value)
        {
            return new BigRational((BigInteger) value);
        }

        [CLSCompliant(false)]
        public static implicit operator BigRational(ulong value)
        {
            return new BigRational((BigInteger) value);
        }

        public static implicit operator BigRational(byte value)
        {
            return new BigRational((BigInteger) value);
        }

        public static implicit operator BigRational(short value)
        {
            return new BigRational((BigInteger) value);
        }

        public static implicit operator BigRational(int value)
        {
            return new BigRational((BigInteger) value);
        }

        public static implicit operator BigRational(long value)
        {
            return new BigRational((BigInteger) value);
        }

        public static implicit operator BigRational(BigInteger value)
        {
            return new BigRational(value);
        }

        public static implicit operator BigRational(float value)
        {
            return new BigRational(value);
        }

        public static implicit operator BigRational(double value)
        {
            return new BigRational(value);
        }

        public static implicit operator BigRational(decimal value)
        {
            return new BigRational(value);
        }

        #endregion implicit conversions to BigRational

        // ----- SECTION: private serialization instance methods  ----------------*

        #region serialization

        void IDeserializationCallback.OnDeserialization(object sender)
        {
            try
            {
                // verify that the deserialized number is well formed
                if (Denominator.Sign == 0 || m_numerator.Sign == 0)
                {
                    // n/0 -> 0/1
                    // 0/m -> 0/1
                    m_numerator = BigInteger.Zero;
                    Denominator = BigInteger.One;
                }
                else if (Denominator.Sign < 0)
                {
                    m_numerator = BigInteger.Negate(m_numerator);
                    Denominator = BigInteger.Negate(Denominator);
                }

                Simplify();
            }
<<<<<<< HEAD
            catch (ArgumentException e)
=======
            catch(ArgumentException e)
>>>>>>> e9b8634c
            {
                throw new SerializationException("invalid serialization data", e);
            }
        }

        [SecurityPermission(SecurityAction.LinkDemand, Flags = SecurityPermissionFlag.SerializationFormatter)]
        void ISerializable.GetObjectData(SerializationInfo info, StreamingContext context)
        {
            if (info == null)
                throw new ArgumentNullException(nameof(info));

            info.AddValue("Numerator", m_numerator);
            info.AddValue("Denominator", Denominator);
        }

        private BigRational(SerializationInfo info, StreamingContext context)
        {
            if (info == null)
                throw new ArgumentNullException(nameof(info));

            m_numerator = (BigInteger) info.GetValue("Numerator", typeof(BigInteger));
            Denominator = (BigInteger) info.GetValue("Denominator", typeof(BigInteger));
        }

        #endregion serialization

        // ----- SECTION: private instance utility methods ----------------*

        #region instance helper methods

        private void Simplify()
        {
            // * if the numerator is {0, +1, -1} then the fraction is already reduced
            // * if the denominator is {+1} then the fraction is already reduced
            if (m_numerator == BigInteger.Zero)
                Denominator = BigInteger.One;

            var gcd = BigInteger.GreatestCommonDivisor(m_numerator, Denominator);
            if (gcd > BigInteger.One)
            {
                m_numerator = m_numerator / gcd;
                Denominator = Denominator / gcd;
            }
        }

        #endregion instance helper methods

        // ----- SECTION: private static utility methods -----------------*

        #region static helper methods

        private static bool SafeCastToDouble(BigInteger value)
        {
            return s_bnDoubleMinValue <= value && value <= s_bnDoubleMaxValue;
        }

        private static bool SafeCastToDecimal(BigInteger value)
        {
            return s_bnDecimalMinValue <= value && value <= s_bnDecimalMaxValue;
        }

        private static void SplitDoubleIntoParts(double dbl, out int sign, out int exp, out ulong man,
            out bool isFinite)
        {
            DoubleUlong du;
            du.uu = 0;
            du.dbl = dbl;

            sign = 1 - ((int) (du.uu >> 62) & 2);
            man = du.uu & 0x000FFFFFFFFFFFFF;
            exp = (int) (du.uu >> 52) & 0x7FF;
            if (exp == 0)
            {
                // Denormalized number.
                isFinite = true;
                if (man != 0)
                    exp = -1074;
            }
            else if (exp == 0x7FF)
            {
                // NaN or Infinite.
                isFinite = false;
                exp = int.MaxValue;
            }
            else
            {
                isFinite = true;
                man |= 0x0010000000000000; // mask in the implied leading 53rd significand bit
                exp -= 1075;
            }
        }

        private static double GetDoubleFromParts(int sign, int exp, ulong man)
        {
            DoubleUlong du;
            du.dbl = 0;

            if (man == 0)
            {
                du.uu = 0;
            }
            else
            {
                // Normalize so that 0x0010 0000 0000 0000 is the highest bit set
                var cbitShift = CbitHighZero(man) - 11;
                if (cbitShift < 0)
                    man >>= -cbitShift;
                else
                    man <<= cbitShift;

                // Move the point to just behind the leading 1: 0x001.0 0000 0000 0000
                // (52 bits) and skew the exponent (by 0x3FF == 1023)
                exp += 1075;

                if (exp >= 0x7FF)
                {
                    // Infinity
                    du.uu = 0x7FF0000000000000;
                }
                else if (exp <= 0)
                {
                    // Denormalized
                    exp--;
                    if (exp < -52)
                        du.uu = 0;
                    else
                        du.uu = man >> -exp;
                }
                else
                {
                    // Mask off the implicit high bit
                    du.uu = (man & 0x000FFFFFFFFFFFFF) | ((ulong) exp << 52);
                }
            }

            if (sign < 0)
                du.uu |= 0x8000000000000000;

            return du.dbl;
        }

        private static int CbitHighZero(ulong uu)
        {
            if ((uu & 0xFFFFFFFF00000000) == 0)
                return 32 + CbitHighZero((uint) uu);
            return CbitHighZero((uint) (uu >> 32));
        }

        private static int CbitHighZero(uint u)
        {
            if (u == 0)
                return 32;

            var cbit = 0;
            if ((u & 0xFFFF0000) == 0)
            {
                cbit += 16;
                u <<= 16;
            }

            if ((u & 0xFF000000) == 0)
            {
                cbit += 8;
                u <<= 8;
            }

            if ((u & 0xF0000000) == 0)
            {
                cbit += 4;
                u <<= 4;
            }

            if ((u & 0xC0000000) == 0)
            {
                cbit += 2;
                u <<= 2;
            }

            if ((u & 0x80000000) == 0)
                cbit += 1;
            return cbit;
        }

        #endregion static helper methods
    } // BigRational
<<<<<<< HEAD
} // namespace Numerics
=======
} // namespace Numerics
>>>>>>> e9b8634c
<|MERGE_RESOLUTION|>--- conflicted
+++ resolved
@@ -1,5 +1,4 @@
-<<<<<<< HEAD
-﻿/*
+/*
 Copyright 2017 Coin Foundry (coinfoundry.org)
 Authors: Oliver Weichhold (oliver@weichhold.com)
 
@@ -17,26 +16,6 @@
 IN NO EVENT SHALL THE AUTHORS OR COPYRIGHT HOLDERS BE LIABLE FOR ANY CLAIM, DAMAGES OR OTHER LIABILITY,
 WHETHER IN AN ACTION OF CONTRACT, TORT OR OTHERWISE, ARISING FROM, OUT OF OR IN CONNECTION WITH THE
 SOFTWARE OR THE USE OR OTHER DEALINGS IN THE SOFTWARE.
-=======
-/*
-Copyright 2017 Coin Foundry (coinfoundry.org)
-Authors: Oliver Weichhold (oliver@weichhold.com)
-
-Permission is hereby granted, free of charge, to any person obtaining a copy of this software and
-associated documentation files (the "Software"), to deal in the Software without restriction,
-including without limitation the rights to use, copy, modify, merge, publish, distribute, sublicense,
-and/or sell copies of the Software, and to permit persons to whom the Software is furnished to do so,
-subject to the following conditions:
-
-The above copyright notice and this permission notice shall be included in all copies or substantial
-portions of the Software.
-
-THE SOFTWARE IS PROVIDED "AS IS", WITHOUT WARRANTY OF ANY KIND, EXPRESS OR IMPLIED, INCLUDING BUT NOT
-LIMITED TO THE WARRANTIES OF MERCHANTABILITY, FITNESS FOR A PARTICULAR PURPOSE AND NONINFRINGEMENT.
-IN NO EVENT SHALL THE AUTHORS OR COPYRIGHT HOLDERS BE LIABLE FOR ANY CLAIM, DAMAGES OR OTHER LIABILITY,
-WHETHER IN AN ACTION OF CONTRACT, TORT OR OTHERWISE, ARISING FROM, OUT OF OR IN CONNECTION WITH THE
-SOFTWARE OR THE USE OR OTHER DEALINGS IN THE SOFTWARE.
->>>>>>> e9b8634c
 */
 
 using System;
@@ -51,7 +30,6 @@
 
 namespace MiningCore.Util
 {
-<<<<<<< HEAD
     /* Most mono versions doesn't include a proper BigInteger implementation, so we just include one that's complete from the latest mono repository
      * and basically have to include BigRational.cs code so it can use our included implementation of BigInteger.cs for mono
      * https://bcl.codeplex.com/SourceControl/latest#Libraries/BigRational/BigRationalLibrary/BigRational.cs
@@ -86,42 +64,6 @@
     ** numbers can be found in
     **
     ** O(n(log n)^5 (log log n)) steps as n -> +infinity
-=======
-    /* Most mono versions doesn't include a proper BigInteger implementation, so we just include one that's complete from the latest mono repository
-     * and basically have to include BigRational.cs code so it can use our included implementation of BigInteger.cs for mono
-     * https://bcl.codeplex.com/SourceControl/latest#Libraries/BigRational/BigRationalLibrary/BigRational.cs
-     */
-    //   Copyright (c) Microsoft Corporation.  All rights reserved.
-    /*============================================================
-    ** Class: BigRational
-    **
-    ** Purpose:
-    ** --------
-    ** This class is used to represent an arbitrary precision
-    ** BigRational number
-    **
-    ** A rational number (commonly called a fraction) is a ratio
-    ** between two integers.  For example (3/6) = (2/4) = (1/2)
-    **
-    ** Arithmetic
-    ** ----------
-    ** a/b = c/d, iff ad = bc
-    ** a/b + c/d  == (ad + bc)/bd
-    ** a/b - c/d  == (ad - bc)/bd
-    ** a/b % c/d  == (ad % bc)/bd
-    ** a/b * c/d  == (ac)/(bd)
-    ** a/b / c/d  == (ad)/(bc)
-    ** -(a/b)     == (-a)/b
-    ** (a/b)^(-1) == b/a, if a != 0
-    **
-    ** Reduction Algorithm
-    ** ------------------------
-    ** Euclid's algorithm is used to simplify the fraction.
-    ** Calculating the greatest common divisor of two n-digit
-    ** numbers can be found in
-    **
-    ** O(n(log n)^5 (log log n)) steps as n -> +infinity
->>>>>>> e9b8634c
     ============================================================*/
 
     [Serializable]
@@ -140,17 +82,9 @@
         [StructLayout(LayoutKind.Explicit)]
         internal struct DoubleUlong
         {
-<<<<<<< HEAD
-            [FieldOffset(0)]
-            public double dbl;
-
-            [FieldOffset(0)]
-            public ulong uu;
-=======
             [FieldOffset(0)] public double dbl;
 
             [FieldOffset(0)] public ulong uu;
->>>>>>> e9b8634c
         }
 
         private const int DoubleMaxScale = 308;
@@ -161,17 +95,9 @@
         [StructLayout(LayoutKind.Explicit)]
         internal struct DecimalUInt32
         {
-<<<<<<< HEAD
-            [FieldOffset(0)]
-            public decimal dec;
-
-            [FieldOffset(0)]
-            public int flags;
-=======
             [FieldOffset(0)] public decimal dec;
 
             [FieldOffset(0)] public int flags;
->>>>>>> e9b8634c
         }
 
         private const int DecimalScaleMask = 0x00FF0000;
@@ -471,11 +397,7 @@
             }
 
             var result = baseValue;
-<<<<<<< HEAD
-            while (exponent > BigInteger.One)
-=======
             while(exponent > BigInteger.One)
->>>>>>> e9b8634c
             {
                 result = result * baseValue;
                 exponent--;
@@ -676,11 +598,7 @@
             var isDouble = false;
             var scale = DoubleMaxScale;
 
-<<<<<<< HEAD
-            while (scale > 0)
-=======
             while(scale > 0)
->>>>>>> e9b8634c
             {
                 if (!isDouble)
                     if (SafeCastToDouble(denormalized))
@@ -714,11 +632,7 @@
             var denormalized = value.m_numerator * s_bnDecimalPrecision / value.Denominator;
             if (denormalized.IsZero)
                 return decimal.Zero; // underflow - fraction is too small to fit in a decimal
-<<<<<<< HEAD
-            for (var scale = DecimalMaxScale; scale >= 0; scale--)
-=======
             for(var scale = DecimalMaxScale; scale >= 0; scale--)
->>>>>>> e9b8634c
                 if (!SafeCastToDecimal(denormalized))
                 {
                     denormalized = denormalized / 10;
@@ -830,11 +744,7 @@
 
                 Simplify();
             }
-<<<<<<< HEAD
-            catch (ArgumentException e)
-=======
             catch(ArgumentException e)
->>>>>>> e9b8634c
             {
                 throw new SerializationException("invalid serialization data", e);
             }
@@ -1020,8 +930,4 @@
 
         #endregion static helper methods
     } // BigRational
-<<<<<<< HEAD
-} // namespace Numerics
-=======
-} // namespace Numerics
->>>>>>> e9b8634c
+} // namespace Numerics