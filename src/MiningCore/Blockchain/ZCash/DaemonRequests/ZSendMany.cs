--- conflicted
+++ resolved
@@ -1,8 +1,4 @@
-<<<<<<< HEAD
-﻿namespace MiningCore.Blockchain.ZCash.DaemonRequests
-=======
 namespace MiningCore.Blockchain.ZCash.DaemonRequests
->>>>>>> e9b8634c
 {
     public class ZSendManyRecipient
     {
@@ -10,8 +6,4 @@
         public decimal Amount { get; set; }
         public string Memo { get; set; }
     }
-<<<<<<< HEAD
-}
-=======
-}
->>>>>>> e9b8634c
+}