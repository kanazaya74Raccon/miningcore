<<<<<<< HEAD
﻿using System;
=======
using System;
>>>>>>> e9b8634c
using System.Numerics;
using System.Text.RegularExpressions;

namespace MiningCore.Blockchain.Ethereum
{
    public class EthereumConstants
    {
        public const ulong EpochLength = 30000;
        public const ulong CacheSizeForTesting = 1024;
        public const ulong DagSizeForTesting = 1024 * 32;
        public static BigInteger BigMaxValue = BigInteger.Pow(2, 256);
        public static double Pow2x32 = Math.Pow(2, 32);
        public static BigInteger BigPow2x32 = new BigInteger(Pow2x32);
        public const int AddressLength = 20;
        public const decimal Wei = 1000000000000000000;
        public static BigInteger WeiBig = new BigInteger(1000000000000000000);
        public const string EthereumStratumVersion = "EthereumStratum/1.0.0";
        public const decimal StaticTransactionFeeReserve = 0.0025m; // in ETH
        public const string BlockTypeUncle = "uncle";

#if !DEBUG
        public const int MinPayoutPeerCount = 1;
#else
        public const int MinPayoutPeerCount = 1;
#endif

        public static readonly Regex ValidAddressPattern = new Regex("^0x[0-9a-fA-F]{40}$", RegexOptions.Compiled);
        public static readonly Regex ZeroHashPattern = new Regex("^0?x?0+$", RegexOptions.Compiled);
        public static readonly Regex NoncePattern = new Regex("^0x[0-9a-f]{16}$", RegexOptions.Compiled);
        public static readonly Regex HashPattern = new Regex("^0x[0-9a-f]{64}$", RegexOptions.Compiled);
        public static readonly Regex WorkerPattern = new Regex("^[0-9a-zA-Z-_]{1,8}$", RegexOptions.Compiled);

        public const ulong ByzantiumHardForkHeight = 4370000;
        public const decimal HomesteadBlockReward = 5.0m;
        public const decimal ByzantiumBlockReward = 3.0m;
        public const decimal TestnetBlockReward = 3.0m;
        public const decimal ExpanseBlockReward = 8.0m;
        public const decimal EllaismBlockReward = 5.0m;

        public const int MinConfimations = 16;
    }

    public class EthereumClassicConstants
    {
        public const decimal BaseRewardInitial = 5;
        public const decimal BasePercent = 0.8m;
        public const int BlockPerEra = 5000000;
        public const decimal UnclePercent = 0.03125m;
    }

    public class CallistoConstants
    {
        public const decimal BaseRewardInitial = 600;
        public const decimal TreasuryPercent = 0.3m;
    }

    public enum EthereumNetworkType
    {
        Main = 1,
        Morden = 2,
        Ropsten = 3,
        Rinkeby = 4,
        Kovan = 42,
        Galilei = 7919, // Callisto v3 Testnet

        Unknown = -1,
    }

    public enum ParityChainType
    {
        Foundation,
        Olympic,
        Frontier,
        Homestead,
        Mainnet,
        Morden,
        Ropsten,
        Classic,
        Expanse,
        Ellaism,
        CallistoTestnet, // Callisto (CLO) v3 Testnet
        Callisto, // Callisto (CLO) v3 Testnet

        Unknown = -1,
    }

    public static class EthCommands
    {
        public const string GetWork = "eth_getWork";
        public const string SubmitWork = "eth_submitWork";
        public const string Sign = "eth_sign";
        public const string GetNetVersion = "net_version";
        public const string GetClientVersion = "web3_clientVersion";
        public const string GetCoinbase = "eth_coinbase";
        public const string GetAccounts = "eth_accounts";
        public const string GetPeerCount = "net_peerCount";
        public const string GetSyncState = "eth_syncing";
        public const string GetBlockByNumber = "eth_getBlockByNumber";
        public const string GetBlockByHash = "eth_getBlockByHash";
        public const string GetUncleByBlockNumberAndIndex = "eth_getUncleByBlockNumberAndIndex";
        public const string GetTxReceipt = "eth_getTransactionReceipt";
        public const string SendTx = "eth_sendTransaction";
        public const string UnlockAccount = "personal_unlockAccount";

        public const string ParityVersion = "parity_versionInfo";
        public const string ParityChain = "parity_chain";
        public const string ParityChainStatus = "parity_chainStatus";
        public const string ParitySubscribe = "parity_subscribe";
        public const string ParityUnsubscribe = "parity_unsubscribe";
    }
<<<<<<< HEAD
}
=======
}
>>>>>>> e9b8634c
<|MERGE_RESOLUTION|>--- conflicted
+++ resolved
@@ -1,8 +1,4 @@
-<<<<<<< HEAD
-﻿using System;
-=======
 using System;
->>>>>>> e9b8634c
 using System.Numerics;
 using System.Text.RegularExpressions;
 
@@ -113,8 +109,4 @@
         public const string ParitySubscribe = "parity_subscribe";
         public const string ParityUnsubscribe = "parity_unsubscribe";
     }
-<<<<<<< HEAD
-}
-=======
-}
->>>>>>> e9b8634c
+}