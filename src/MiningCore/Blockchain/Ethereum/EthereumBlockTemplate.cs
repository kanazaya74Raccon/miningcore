<<<<<<< HEAD
﻿using System;
=======
using System;
>>>>>>> e9b8634c
using System.Collections.Generic;
using System.Numerics;
using System.Text;
using NBitcoin;

namespace MiningCore.Blockchain.Ethereum
{
    public class EthereumBlockTemplate
    {
        /// <summary>
        /// The block number
        /// </summary>
        public ulong Height { get; set; }

        /// <summary>
        /// current block header pow-hash (32 Bytes)
        /// </summary>
        public string Header { get; set; }

        /// <summary>
        /// the seed hash used for the DAG. (32 Bytes)
        /// </summary>
        public string Seed { get; set; }

        /// <summary>
        /// the boundary condition ("target"), 2^256 / difficulty. (32 Bytes)
        /// </summary>
        public string Target { get; set; }

        /// <summary>
        /// integer of the difficulty for this block
        /// </summary>
        public ulong Difficulty { get; set; }
    }
<<<<<<< HEAD
}
=======
}
>>>>>>> e9b8634c
<|MERGE_RESOLUTION|>--- conflicted
+++ resolved
@@ -1,8 +1,4 @@
-<<<<<<< HEAD
-﻿using System;
-=======
 using System;
->>>>>>> e9b8634c
 using System.Collections.Generic;
 using System.Numerics;
 using System.Text;
@@ -37,8 +33,4 @@
         /// </summary>
         public ulong Difficulty { get; set; }
     }
-<<<<<<< HEAD
-}
-=======
-}
->>>>>>> e9b8634c
+}