/*
Copyright 2017 Coin Foundry (coinfoundry.org)
Authors: Oliver Weichhold (oliver@weichhold.com)

Permission is hereby granted, free of charge, to any person obtaining a copy of this software and
associated documentation files (the "Software"), to deal in the Software without restriction,
including without limitation the rights to use, copy, modify, merge, publish, distribute, sublicense,
and/or sell copies of the Software, and to permit persons to whom the Software is furnished to do so,
subject to the following conditions:

The above copyright notice and this permission notice shall be included in all copies or substantial
portions of the Software.

THE SOFTWARE IS PROVIDED "AS IS", WITHOUT WARRANTY OF ANY KIND, EXPRESS OR IMPLIED, INCLUDING BUT NOT
LIMITED TO THE WARRANTIES OF MERCHANTABILITY, FITNESS FOR A PARTICULAR PURPOSE AND NONINFRINGEMENT.
IN NO EVENT SHALL THE AUTHORS OR COPYRIGHT HOLDERS BE LIABLE FOR ANY CLAIM, DAMAGES OR OTHER LIABILITY,
WHETHER IN AN ACTION OF CONTRACT, TORT OR OTHERWISE, ARISING FROM, OUT OF OR IN CONNECTION WITH THE
SOFTWARE OR THE USE OR OTHER DEALINGS IN THE SOFTWARE.
*/

using System;
using System.Buffers;
using System.Collections.Generic;
using System.Diagnostics;
using System.IO;
using System.Linq;
using System.Net;
using System.Net.Http;
using System.Net.Http.Headers;
using System.Net.Security;
using System.Net.WebSockets;
using System.Reactive.Disposables;
using System.Reactive.Linq;
using System.Text;
using System.Threading;
using System.Threading.Tasks;
using Miningcore.Configuration;
using Miningcore.Extensions;
using Miningcore.JsonRpc;
using Miningcore.Messaging;
using Miningcore.Notifications.Messages;
using Miningcore.Util;
using Newtonsoft.Json;
using Newtonsoft.Json.Linq;
using NLog;
using ZeroMQ;
using Contract = Miningcore.Contracts.Contract;

namespace Miningcore.DaemonInterface
{
    /// <summary>
    /// Provides JsonRpc based interface to a cluster of blockchain daemons for improved fault tolerance
    /// </summary>
    public class DaemonClient
    {
        public DaemonClient(JsonSerializerSettings serializerSettings, IMessageBus messageBus, string server, string poolId)
        {
            Contract.RequiresNonNull(serializerSettings, nameof(serializerSettings));
            Contract.RequiresNonNull(messageBus, nameof(messageBus));
            Contract.Requires<ArgumentException>(!string.IsNullOrEmpty(poolId), $"{nameof(poolId)} must not be empty");

            this.serializerSettings = serializerSettings;
            this.messageBus = messageBus;
            this.server = server;
            this.poolId = poolId;

            serializer = new JsonSerializer
            {
                ContractResolver = serializerSettings.ContractResolver
            };
        }

        private readonly JsonSerializerSettings serializerSettings;

        protected DaemonEndpointConfig[] endPoints;
        private Dictionary<DaemonEndpointConfig, HttpClient> httpClients;
        private readonly JsonSerializer serializer;

        // Telemetry
        private readonly IMessageBus messageBus;

        private readonly string server;
        private readonly string poolId;

        protected void PublishTelemetry(TelemetryCategory cat, TimeSpan elapsed, string info, bool? success = null, string error = null)
        {
            messageBus.SendMessage(new TelemetryEvent(server, poolId, cat, info, elapsed, success));
        }

        #region API-Surface

        public void Configure(DaemonEndpointConfig[] endPoints, string digestAuthRealm = null)
        {
            Contract.RequiresNonNull(endPoints, nameof(endPoints));
            Contract.Requires<ArgumentException>(endPoints.Length > 0, $"{nameof(endPoints)} must not be empty");

            this.endPoints = endPoints;

            // create one HttpClient instance per endpoint that carries the associated credentials
            httpClients = endPoints.ToDictionary(endpoint => endpoint, endpoint =>
            {
                var handler = new SocketsHttpHandler
                {
                    AutomaticDecompression = DecompressionMethods.Deflate | DecompressionMethods.GZip,
                };

                if(!string.IsNullOrEmpty(endpoint.User))
                {
                    handler.Credentials = new NetworkCredential(endpoint.User, endpoint.Password);
                    handler.PreAuthenticate = true;
                }

                if ((endpoint.Ssl || endpoint.Http2) && !endpoint.ValidateCert)
                {
                    handler.SslOptions = new SslClientAuthenticationOptions
                    {
                        RemoteCertificateValidationCallback = ((sender, certificate, chain, errors) => true),
                    };
                }

                return new HttpClient(handler);
            });
        }

        /// <summary>
        /// Executes the request against all configured demons and returns their responses as an array
        /// </summary>
        /// <param name="method"></param>
        /// <returns></returns>
        public Task<DaemonResponse<JToken>[]> ExecuteCmdAllAsync(ILogger logger, string method)
        {
            return ExecuteCmdAllAsync<JToken>(logger, method);
        }

        /// <summary>
        /// Executes the request against all configured demons and returns their responses as an array
        /// </summary>
        /// <typeparam name="TResponse"></typeparam>
        /// <param name="method"></param>
        /// <param name="payload"></param>
        /// <returns></returns>
        public async Task<DaemonResponse<TResponse>[]> ExecuteCmdAllAsync<TResponse>(ILogger logger, string method,
            object payload = null, JsonSerializerSettings payloadJsonSerializerSettings = null)
            where TResponse : class
        {
            Contract.Requires<ArgumentException>(!string.IsNullOrEmpty(method), $"{nameof(method)} must not be empty");

            logger.LogInvoke(new[] { "\"" + method + "\"" });

            var tasks = endPoints.Select(endPoint => BuildRequestTask(logger, endPoint, method, payload, CancellationToken.None, payloadJsonSerializerSettings)).ToArray();

            try
            {
                await Task.WhenAll(tasks);
            }

            catch(Exception)
            {
                // ignored
            }

            var results = tasks.Select((x, i) => MapDaemonResponse<TResponse>(i, x))
                .ToArray();

            return results;
        }

        /// <summary>
        /// Executes the request against all configured demons and returns the first successful response
        /// </summary>
        /// <returns></returns>
        public Task<DaemonResponse<JToken>> ExecuteCmdAnyAsync(ILogger logger, string method, bool throwOnError = false)
        {
            return ExecuteCmdAnyAsync<JToken>(logger, method, null, null, throwOnError);
        }

        /// <summary>
        /// Executes the request against all configured demons and returns the first successful response
        /// </summary>
        /// <typeparam name="TResponse"></typeparam>
        /// <returns></returns>
        public async Task<DaemonResponse<TResponse>> ExecuteCmdAnyAsync<TResponse>(ILogger logger, string method, object payload = null,
            JsonSerializerSettings payloadJsonSerializerSettings = null, bool throwOnError = false)
            where TResponse : class
        {
            Contract.Requires<ArgumentException>(!string.IsNullOrEmpty(method), $"{nameof(method)} must not be empty");

            logger.LogInvoke(new[] { "\"" + method + "\"" });

            var tasks = endPoints.Select(endPoint => BuildRequestTask(logger, endPoint, method, payload, CancellationToken.None, payloadJsonSerializerSettings)).ToArray();

            var taskFirstCompleted = await Task.WhenAny(tasks);
            var result = MapDaemonResponse<TResponse>(0, taskFirstCompleted, throwOnError);
            return result;
        }

        /// <summary>
        /// Executes the request against all configured demons and returns the first successful response
        /// </summary>
        /// <typeparam name="TResponse"></typeparam>
        /// <returns></returns>
        public async Task<DaemonResponse<TResponse>> ExecuteCmdAnyAsync<TResponse>(ILogger logger, CancellationToken ct, string method, object payload = null,
            JsonSerializerSettings payloadJsonSerializerSettings = null, bool throwOnError = false)
            where TResponse : class
        {
            Contract.Requires<ArgumentException>(!string.IsNullOrEmpty(method), $"{nameof(method)} must not be empty");

            logger.LogInvoke(new[] { "\"" + method + "\"" });

            var tasks = endPoints.Select(endPoint => BuildRequestTask(logger, endPoint, method, payload, ct, payloadJsonSerializerSettings)).ToArray();

            var taskFirstCompleted = await Task.WhenAny(tasks);
            var result = MapDaemonResponse<TResponse>(0, taskFirstCompleted, throwOnError);
            return result;
        }

        /// <summary>
        /// Executes the request against all configured demons and returns the first successful response
        /// </summary>
        /// <param name="method"></param>
        /// <returns></returns>
        public Task<DaemonResponse<JToken>> ExecuteCmdSingleAsync(ILogger logger, string method)
        {
            return ExecuteCmdAnyAsync<JToken>(logger, method);
        }

        /// <summary>
        /// Executes the request against all configured demons and returns the first successful response
        /// </summary>
        /// <typeparam name="TResponse"></typeparam>
        /// <param name="method"></param>
        /// <param name="payload"></param>
        /// <returns></returns>
        public async Task<DaemonResponse<TResponse>> ExecuteCmdSingleAsync<TResponse>(ILogger logger, string method, object payload = null,
            JsonSerializerSettings payloadJsonSerializerSettings = null)
            where TResponse : class
        {
            Contract.Requires<ArgumentException>(!string.IsNullOrEmpty(method), $"{nameof(method)} must not be empty");

            logger.LogInvoke(new[] { "\"" + method + "\"" });

            var task = BuildRequestTask(logger, endPoints.First(), method, payload, CancellationToken.None, payloadJsonSerializerSettings);
            await Task.WhenAny(new[] { task });

            var result = MapDaemonResponse<TResponse>(0, task);
            return result;
        }

        /// <summary>
        /// Executes the request against all configured demons and returns the first successful response
        /// </summary>
        /// <typeparam name="TResponse"></typeparam>
        /// <param name="method"></param>
        /// <param name="payload"></param>
        /// <returns></returns>
        public async Task<DaemonResponse<TResponse>> ExecuteCmdSingleAsync<TResponse>(ILogger logger, CancellationToken ct, string method, object payload = null,
            JsonSerializerSettings payloadJsonSerializerSettings = null)
            where TResponse : class
        {
            Contract.Requires<ArgumentException>(!string.IsNullOrEmpty(method), $"{nameof(method)} must not be empty");

            logger.LogInvoke(new[] { "\"" + method + "\"" });

            var task = BuildRequestTask(logger, endPoints.First(), method, payload, ct, payloadJsonSerializerSettings);
            await Task.WhenAny(new[] { task });

            var result = MapDaemonResponse<TResponse>(0, task);
            return result;
        }

        /// <summary>
        /// Executes the requests against all configured demons and returns the first successful response array
        /// </summary>
        /// <returns></returns>
        public async Task<DaemonResponse<JToken>[]> ExecuteBatchAnyAsync(ILogger logger, params DaemonCmd[] batch)
        {
            Contract.RequiresNonNull(batch, nameof(batch));

            logger.LogInvoke(batch.Select(x => "\"" + x.Method + "\"").ToArray());

            var tasks = endPoints.Select(endPoint => BuildBatchRequestTask(logger, endPoint, batch)).ToArray();

            var taskFirstCompleted = await Task.WhenAny(tasks);
            var result = MapDaemonBatchResponse(0, taskFirstCompleted);
            return result;
        }

        public IObservable<byte[]> WebsocketSubscribe(ILogger logger, Dictionary<DaemonEndpointConfig,
                (int Port, string HttpPath, bool Ssl)> portMap, string method, object payload = null,
            JsonSerializerSettings payloadJsonSerializerSettings = null)
        {
            Contract.Requires<ArgumentException>(!string.IsNullOrEmpty(method), $"{nameof(method)} must not be empty");

            logger.LogInvoke(new[] { method });

            return Observable.Merge(portMap.Keys
                    .Select(endPoint => WebsocketSubscribeEndpoint(logger, endPoint, portMap[endPoint], method, payload, payloadJsonSerializerSettings)))
                .Publish()
                .RefCount();
        }

        public IObservable<ZMessage> ZmqSubscribe(ILogger logger, Dictionary<DaemonEndpointConfig, (string Socket, string Topic)> portMap)
        {
            logger.LogInvoke();

            return Observable.Merge(portMap.Keys
                    .Select(endPoint => ZmqSubscribeEndpoint(logger, endPoint, portMap[endPoint].Socket, portMap[endPoint].Topic)))
                .Publish()
                .RefCount();
        }

        #endregion // API-Surface

        private async Task<JsonRpcResponse> BuildRequestTask(ILogger logger, DaemonEndpointConfig endPoint, string method, object payload,
            CancellationToken ct, JsonSerializerSettings payloadJsonSerializerSettings = null)
        {
            var rpcRequestId = GetRequestId();

            // telemetry
            var sw = new Stopwatch();
            sw.Start();

            // build rpc request
            var rpcRequest = new JsonRpcRequest<object>(method, payload, rpcRequestId);

            // build request url
            var protocol = (endPoint.Ssl || endPoint.Http2) ? "https" : "http";
            var requestUrl = $"{protocol}://{endPoint.Host}:{endPoint.Port}";
            if (!string.IsNullOrEmpty(endPoint.HttpPath))
                requestUrl += $"{(endPoint.HttpPath.StartsWith("/") ? string.Empty : "/")}{endPoint.HttpPath}";

            // build http request
            using (var request = new HttpRequestMessage(HttpMethod.Post, requestUrl))
            {
                request.Headers.ConnectionClose = false;    // enable keep-alive

                if (endPoint.Http2)
                    request.Version = new Version(2, 0);

                // build request content
                var json = JsonConvert.SerializeObject(rpcRequest, payloadJsonSerializerSettings ?? serializerSettings);
                request.Content = new StringContent(json, Encoding.UTF8, "application/json");

                // build auth header
                if (!string.IsNullOrEmpty(endPoint.User))
                {
                    var auth = $"{endPoint.User}:{endPoint.Password}";
                    var base64 = Convert.ToBase64String(Encoding.UTF8.GetBytes(auth));
                    request.Headers.Authorization = new AuthenticationHeaderValue("Basic", base64);
                }

                logger.Trace(() => $"Sending RPC request to {requestUrl}: {json}");

                // send request
                using (var response = await httpClients[endPoint].SendAsync(request, ct))
                {
                    // read response
                    var responseContent = await response.Content.ReadAsStringAsync();

                    if (!response.IsSuccessStatusCode)
<<<<<<< HEAD
                        throw new HttpRequestException($"{(int) response.StatusCode} {responseContent}");
=======
                        throw new DaemonClientException(response.StatusCode, response.ReasonPhrase);
>>>>>>> 5b4d0260

                    // deserialize response
                    using (var jreader = new JsonTextReader(new StringReader(responseContent)))
                    {
                        var result = serializer.Deserialize<JsonRpcResponse>(jreader);

                        // telemetry
                        sw.Stop();
                        PublishTelemetry(TelemetryCategory.RpcRequest, sw.Elapsed, method, response.IsSuccessStatusCode);

                        return result;
                    }
                }
            }
        }

        private async Task<JsonRpcResponse<JToken>[]> BuildBatchRequestTask(ILogger logger, DaemonEndpointConfig endPoint, DaemonCmd[] batch)
        {
            // telemetry
            var sw = new Stopwatch();
            sw.Start();

            // build rpc request
            var rpcRequests = batch.Select(x => new JsonRpcRequest<object>(x.Method, x.Payload, GetRequestId()));

            // build request url
            var protocol = (endPoint.Ssl || endPoint.Http2) ? "https" : "http";
            var requestUrl = $"{protocol}://{endPoint.Host}:{endPoint.Port}";
            if (!string.IsNullOrEmpty(endPoint.HttpPath))
                requestUrl += $"{(endPoint.HttpPath.StartsWith("/") ? string.Empty : "/")}{endPoint.HttpPath}";

            // build http request
            using(var request = new HttpRequestMessage(HttpMethod.Post, requestUrl))
            {
                request.Headers.ConnectionClose = false;    // enable keep-alive

                if (endPoint.Http2)
                    request.Version = new Version(2, 0);

                // build request content
                var json = JsonConvert.SerializeObject(rpcRequests, serializerSettings);
                request.Content = new StringContent(json, Encoding.UTF8, "application/json");

                // build auth header
                if (!string.IsNullOrEmpty(endPoint.User))
                {
                    var auth = $"{endPoint.User}:{endPoint.Password}";
                    var base64 = Convert.ToBase64String(Encoding.UTF8.GetBytes(auth));
                    request.Headers.Authorization = new AuthenticationHeaderValue("Basic", base64);
                }

                logger.Trace(() => $"Sending RPC request to {requestUrl}: {json}");

                // send request
                using(var response = await httpClients[endPoint].SendAsync(request))
                {
                    // check success
                    if (!response.IsSuccessStatusCode)
                    {
                        // telemetry
                        sw.Stop();
                        PublishTelemetry(TelemetryCategory.RpcRequest, sw.Elapsed, string.Join(", ", batch.Select(x => x.Method)), false, response.StatusCode.ToString());

                        throw new DaemonClientException(response.StatusCode, response.ReasonPhrase);
                    }

                    // deserialize response
                    var jsonResponse = await response.Content.ReadAsStringAsync();

                    using (var jreader = new JsonTextReader(new StringReader(jsonResponse)))
                    {
                        var result = serializer.Deserialize<JsonRpcResponse<JToken>[]>(jreader);

                        // telemetry
                        sw.Stop();
                        PublishTelemetry(TelemetryCategory.RpcRequest, sw.Elapsed, string.Join(", ", batch.Select(x => x.Method)), true);

                        return result;
                    }
                }
            }
        }

        protected string GetRequestId()
        {
            var rpcRequestId = (DateTimeOffset.UtcNow.ToUnixTimeSeconds() + StaticRandom.Next(10)).ToString();
            return rpcRequestId;
        }

        private DaemonResponse<TResponse> MapDaemonResponse<TResponse>(int i, Task<JsonRpcResponse> x, bool throwOnError = false)
            where TResponse : class
        {
            var resp = new DaemonResponse<TResponse>
            {
                Instance = endPoints[i]
            };

            if (x.IsFaulted)
            {
                Exception inner;

                if (x.Exception.InnerExceptions.Count == 1)
                    inner = x.Exception.InnerException;
                else
                    inner = x.Exception;

                if (throwOnError)
                    throw inner;

                resp.Error = new JsonRpcException(-500, x.Exception.Message, null, inner);
            }

            else if (x.IsCanceled)
            {
                resp.Error = new JsonRpcException(-500, "Cancelled", null);
            }

            else
            {
                Debug.Assert(x.IsCompletedSuccessfully);

                if (x.Result?.Result is JToken token)
                    resp.Response = token?.ToObject<TResponse>(serializer);
                else
                    resp.Response = (TResponse) x.Result?.Result;

                resp.Error = x.Result?.Error;
            }

            return resp;
        }

        private DaemonResponse<JToken>[] MapDaemonBatchResponse(int i, Task<JsonRpcResponse<JToken>[]> x)
        {
            if (x.IsFaulted)
                return x.Result?.Select(y => new DaemonResponse<JToken>
                {
                    Instance = endPoints[i],
                    Error = new JsonRpcException(-500, x.Exception.Message, null)
                }).ToArray();

            Debug.Assert(x.IsCompletedSuccessfully);

            return x.Result?.Select(y => new DaemonResponse<JToken>
            {
                Instance = endPoints[i],
                Response = y.Result != null ? JToken.FromObject(y.Result) : null,
                Error = y.Error
            }).ToArray();
        }

        private IObservable<byte[]> WebsocketSubscribeEndpoint(ILogger logger, DaemonEndpointConfig endPoint,
            (int Port, string HttpPath, bool Ssl) conf, string method, object payload = null,
            JsonSerializerSettings payloadJsonSerializerSettings = null)
        {
            return Observable.Defer(() => Observable.Create<byte[]>(obs =>
            {
                var cts = new CancellationTokenSource();

                Task.Run(async () =>
                {
                    using(cts)
                    {
                        var buf = new byte[0x10000];

                        while (!cts.IsCancellationRequested)
                        {
                            try
                            {
                                using(var client = new ClientWebSocket())
                                {
                                    // connect
                                    var protocol = conf.Ssl ? "wss" : "ws";
                                    var uri = new Uri($"{protocol}://{endPoint.Host}:{conf.Port}{conf.HttpPath}");

                                    if(!endPoint.ValidateCert)
                                        client.Options.RemoteCertificateValidationCallback = (sender, certificate, chain, sslPolicyErrors) => true;

                                    logger.Debug(() => $"Establishing WebSocket connection to {uri}");
                                    await client.ConnectAsync(uri, cts.Token);

                                    // subscribe
                                    var request = new JsonRpcRequest(method, payload, GetRequestId());
                                    var json = JsonConvert.SerializeObject(request, payloadJsonSerializerSettings);
                                    var requestData = new ArraySegment<byte>(Encoding.UTF8.GetBytes(json));

                                    logger.Debug(() => $"Sending WebSocket subscription request to {uri}");
                                    await client.SendAsync(requestData, WebSocketMessageType.Text, true, cts.Token);

                                    // stream response
                                    var stream = new MemoryStream();

                                    while (!cts.IsCancellationRequested && client.State == WebSocketState.Open)
                                    {
                                        stream.SetLength(0);
                                        var complete = false;

                                        // read until EndOfMessage
                                        do
                                        {
                                            using(var ctsTimeout = new CancellationTokenSource())
                                            {
                                                using(var ctsComposite = CancellationTokenSource.CreateLinkedTokenSource(cts.Token, ctsTimeout.Token))
                                                {
                                                    ctsTimeout.CancelAfter(TimeSpan.FromMinutes(10));

                                                    var response = await client.ReceiveAsync(buf, ctsComposite.Token);

                                                    if (response.MessageType == WebSocketMessageType.Binary)
                                                        throw new InvalidDataException("expected text, received binary data");

                                                    stream.Write(buf, 0, response.Count);

                                                    complete = response.EndOfMessage;
                                                }
                                            }
                                        } while(!complete && !cts.IsCancellationRequested && client.State == WebSocketState.Open);

                                        logger.Debug(()=> $"Received WebSocket message with length {stream.Length}");

                                        // publish
                                        obs.OnNext(stream.ToArray());
                                    }
                                }
                            }

                            catch(Exception ex)
                            {
                                logger.Error(() => $"{ex.GetType().Name} '{ex.Message}' while streaming websocket responses. Reconnecting in 5s");
                            }

                            if(!cts.IsCancellationRequested)
                                await Task.Delay(TimeSpan.FromSeconds(5), cts.Token);
                        }
                    }
                });

                return Disposable.Create(() => { cts.Cancel(); });
            }));
        }

        private IObservable<ZMessage> ZmqSubscribeEndpoint(ILogger logger, DaemonEndpointConfig endPoint, string url, string topic)
        {
            return Observable.Defer(() => Observable.Create<ZMessage>(obs =>
            {
                var tcs = new CancellationTokenSource();

                Task.Run(() =>
                {
                    using(tcs)
                    {
                        while(!tcs.IsCancellationRequested)
                        {
                            try
                            {
                                using(var subSocket = new ZSocket(ZSocketType.SUB))
                                {
                                    //subSocket.Options.ReceiveHighWatermark = 1000;
                                    subSocket.Connect(url);
                                    subSocket.Subscribe(topic);

                                    logger.Debug($"Subscribed to {url}/{topic}");

                                    while(!tcs.IsCancellationRequested)
                                    {
                                        var msg = subSocket.ReceiveMessage();
                                        obs.OnNext(msg);
                                    }
                                }
                            }

                            catch(Exception ex)
                            {
                                logger.Error(ex);
                            }

                            // do not consume all CPU cycles in case of a long lasting error condition
                            Thread.Sleep(1000);
                        }
                    }
                }, tcs.Token);

                return Disposable.Create(() => { tcs.Cancel(); });
            }));
        }
    }
}<|MERGE_RESOLUTION|>--- conflicted
+++ resolved
@@ -358,11 +358,7 @@
                     var responseContent = await response.Content.ReadAsStringAsync();
 
                     if (!response.IsSuccessStatusCode)
-<<<<<<< HEAD
-                        throw new HttpRequestException($"{(int) response.StatusCode} {responseContent}");
-=======
                         throw new DaemonClientException(response.StatusCode, response.ReasonPhrase);
->>>>>>> 5b4d0260
 
                     // deserialize response
                     using (var jreader = new JsonTextReader(new StringReader(responseContent)))
